--- conflicted
+++ resolved
@@ -1,320 +1,125 @@
-<<<<<<< HEAD
-// supabase/functions/admin-update-tags/index.ts
-// CORS robusto + import dinamico di supabase-js (evita 500 su OPTIONS se l'import fallisce)
+import { serve } from "https://deno.land/std@0.168.0/http/server.ts";
+import { createClient } from 'https://esm.sh/@supabase/supabase-js@2';
 
-import { serve } from "https://deno.land/std@0.177.0/http/server.ts";
+const corsHeaders = {
+  'Access-Control-Allow-Origin': '*',
+  'Access-Control-Allow-Headers': 'authorization, x-client-info, apikey, content-type',
+};
 
-type Json = Record<string, unknown>;
-
-function corsHeaders(origin?: string, allowHeaders?: string) {
-  return {
-    "Access-Control-Allow-Origin": origin || "*",
-    "Access-Control-Allow-Methods": "POST, OPTIONS",
-    "Access-Control-Allow-Headers":
-      allowHeaders || "authorization, x-client-info, apikey, content-type",
-    "Access-Control-Max-Age": "86400",
-    Vary: "Origin",
-  };
-}
-function jres(status: number, payload: Json, origin?: string, allowHeaders?: string) {
-  return new Response(JSON.stringify(payload), {
-    status,
-    headers: { ...corsHeaders(origin, allowHeaders), "Content-Type": "application/json" },
-  });
-}
-
-serve(async (req: Request) => {
-  const origin = req.headers.get("Origin") || "*";
-  const reqAllowHeaders = req.headers.get("Access-Control-Request-Headers") || undefined;
-
-  // Preflight: **sempre** OK con CORS
-  if (req.method === "OPTIONS") {
-    return new Response("ok", { headers: corsHeaders(origin, reqAllowHeaders) });
-  }
-  if (req.method !== "POST") {
-    return jres(405, { error: "Method not allowed" }, origin, reqAllowHeaders);
+serve(async (req) => {
+  console.log('admin-update-tags function called');
+  
+  // Handle CORS preflight requests
+  if (req.method === 'OPTIONS') {
+    return new Response(null, { headers: corsHeaders });
   }
 
-  // Import **dinamico** di supabase-js: evita errori a livello modulo che romperebbero la OPTIONS
-  const { createClient } = await import("https://esm.sh/@supabase/supabase-js@2");
+  try {
+    console.log('Processing request...');
+    
+    const authHeader = req.headers.get('Authorization');
+    if (!authHeader) {
+      console.error('No authorization header provided');
+      return new Response(
+        JSON.stringify({ error: 'Authorization header required' }),
+        { status: 401, headers: { ...corsHeaders, 'Content-Type': 'application/json' } }
+      );
+    }
 
-  const { SUPABASE_URL, SUPABASE_SERVICE_ROLE_KEY } = Deno.env.toObject();
-  if (!SUPABASE_URL || !SUPABASE_SERVICE_ROLE_KEY) {
-    return jres(500, { error: "Missing service envs (SUPABASE_URL, SUPABASE_SERVICE_ROLE_KEY)" }, origin, reqAllowHeaders);
-  }
+    console.log('Creating Supabase client...');
+    const supabase = createClient(
+      Deno.env.get('SUPABASE_URL') ?? '',
+      Deno.env.get('SUPABASE_ANON_KEY') ?? '',
+      {
+        global: {
+          headers: { Authorization: authHeader },
+        },
+      }
+    );
 
-  // Client admin
-  const admin = createClient(SUPABASE_URL, SUPABASE_SERVICE_ROLE_KEY, { auth: { persistSession: false } });
+    console.log('Parsing request body...');
+    const { dropId, topicIds } = await req.json();
+    
+    if (!dropId || !Array.isArray(topicIds)) {
+      console.error('Invalid request parameters:', { dropId, topicIds });
+      return new Response(
+        JSON.stringify({ error: 'dropId and topicIds array are required' }),
+        { status: 400, headers: { ...corsHeaders, 'Content-Type': 'application/json' } }
+      );
+    }
 
-  // --- Auth & ruolo ---
-  const authHeader = req.headers.get("Authorization") || "";
-  const token = authHeader.startsWith("Bearer ") ? authHeader.slice(7) : "";
-  if (!token) return jres(401, { error: "Missing Authorization Bearer token" }, origin, reqAllowHeaders);
+    console.log(`Updating tags for drop ${dropId} with topics:`, topicIds);
 
-  const { data: userData, error: userErr } = await admin.auth.getUser(token);
-  if (userErr || !userData?.user) return jres(401, { error: "Invalid or expired token" }, origin, reqAllowHeaders);
+    // Check user authentication and role
+    const { data: { user }, error: userError } = await supabase.auth.getUser();
+    if (userError || !user) {
+      console.error('Failed to get user:', userError);
+      return new Response(
+        JSON.stringify({ error: 'Authentication failed' }),
+        { status: 401, headers: { ...corsHeaders, 'Content-Type': 'application/json' } }
+      );
+    }
 
-  const uid = userData.user.id as string;
-  const { data: profile, error: profErr } = await admin
-    .from("profiles")
-    .select("role")
-    .eq("id", uid)
-    .single();
-  if (profErr || !profile) return jres(403, { error: "User profile not found" }, origin, reqAllowHeaders);
-
-  const allowed = ["admin", "editor", "superadmin"];
-  if (!allowed.includes(profile.role)) {
-    return jres(403, { error: "Forbidden: insufficient role" }, origin, reqAllowHeaders);
-  }
-
-  // --- Body & validazioni ---
-  let body: any;
-  try { body = await req.json(); } catch { return jres(400, { error: "Invalid JSON body" }, origin, reqAllowHeaders); }
-
-  const contentId = Number(body?.contentId);
-  const topicIds: number[] = Array.isArray(body?.topicIds) ? body.topicIds.map(Number) : [];
-  if (!Number.isFinite(contentId) || contentId <= 0) {
-    return jres(400, { error: "contentId must be a positive number" }, origin, reqAllowHeaders);
-  }
-  if (!topicIds.length) {
-    return jres(400, { error: "topicIds must be a non-empty array of IDs" }, origin, reqAllowHeaders);
-=======
-import "jsr:@supabase/functions-js/edge-runtime.d.ts";
-import { createClient } from "https://esm.sh/@supabase/supabase-js@2";
-
-type Payload = { dropId: number; topicIds?: number[]; topicSlugs?: string[] };
-
-function res(status: number, body: unknown) {
-  return new Response(JSON.stringify(body), {
-    status,
-    headers: {
-      "Content-Type": "application/json",
-      "Access-Control-Allow-Origin": "*",
-      "Access-Control-Allow-Headers": "authorization, x-client-info, apikey, content-type",
-    },
-  });
-}
-
-Deno.serve(async (req) => {
-  if (req.method === "OPTIONS") return res(204, {});
-  
-  try {
-    console.log('admin-update-tags: Starting request processing');
-    
-    const auth = req.headers.get("Authorization")?.replace("Bearer ", "");
-    if (!auth) {
-      console.error('Missing Authorization header');
-      return res(401, { error: "Missing Authorization" });
-    }
-    console.log('Authorization header found');
-
-    const SUPABASE_URL = Deno.env.get("SUPABASE_URL");
-    const SERVICE_ROLE = Deno.env.get("SUPABASE_SERVICE_ROLE_KEY");
-    if (!SUPABASE_URL || !SERVICE_ROLE) {
-      console.error('Missing service environment variables');
-      return res(500, { error: "Missing service envs" });
-    }
-    console.log('Environment variables loaded');
-
-    const admin = createClient(SUPABASE_URL, SERVICE_ROLE, {
-      global: { headers: { Authorization: `Bearer ${auth}` } },
-    });
-    console.log('Admin client created');
-
-    // Verify user and role
-    const { data: userRes, error: userError } = await admin.auth.getUser(auth);
-    const user = userRes?.user;
-    if (userError || !user) {
-      console.error('Invalid session:', userError);
-      return res(401, { error: "Invalid session" });
-    }
     console.log('User authenticated:', user.id);
 
-    const { data: profile, error: profileError } = await admin
-      .from("profiles")
-      .select("role")
-      .eq("id", user.id)
-      .maybeSingle();
-    
+    // Check user profile and role
+    const { data: profile, error: profileError } = await supabase
+      .from('profiles')
+      .select('role')
+      .eq('id', user.id)
+      .single();
+
     if (profileError) {
-      console.error('Profile lookup failed:', profileError);
-      return res(500, { error: "Profile lookup failed", details: profileError.message });
-    }
-    
-    if (!profile || !["editor", "admin", "superadmin"].includes(profile.role)) {
-      console.error('Insufficient permissions. User role:', profile?.role);
-      return res(403, { error: "Forbidden - insufficient role" });
-    }
-    console.log('User role verified:', profile.role);
-
-    // Parse input
-    const body = (await req.json()) as Partial<Payload>;
-    const dropId = Number(body?.dropId);
-    let topicIds = Array.isArray(body?.topicIds) ? body!.topicIds!.map(Number) : [];
-
-    if (!Number.isFinite(dropId)) {
-      console.error('Invalid dropId:', body?.dropId);
-      return res(400, { error: "dropId must be a number" });
-    }
-    console.log('Input parsed - dropId:', dropId, 'topicIds:', topicIds);
-
-    // (Optional) Resolve topicSlugs -> id
-    if (!topicIds.length && Array.isArray(body?.topicSlugs) && body!.topicSlugs!.length) {
-      console.log('Resolving topic slugs to IDs:', body.topicSlugs);
-      const { data: rows, error: tErr } = await admin
-        .from("topics")
-        .select("id, slug")
-        .in("slug", body!.topicSlugs!);
-      if (tErr) {
-        console.error('Topic resolve failed:', tErr);
-        return res(500, { error: "Topic resolve failed", details: tErr.message });
-      }
-      topicIds = (rows ?? []).map(r => Number(r.id));
-      console.log('Resolved topic IDs:', topicIds);
+      console.error('Error fetching user profile:', profileError);
+      return new Response(
+        JSON.stringify({ error: 'Failed to verify user permissions', details: profileError.message }),
+        { status: 403, headers: { ...corsHeaders, 'Content-Type': 'application/json' } }
+      );
     }
 
-    // Verify drop exists
-    const { data: drop, error: dropErr } = await admin
-      .from("drops")
-      .select("id")
-      .eq("id", dropId)
-      .maybeSingle();
-    if (dropErr) {
-      console.error('Drop lookup failed:', dropErr);
-      return res(500, { error: "Drop lookup failed", details: dropErr.message });
-    }
-    if (!drop) {
-      console.error('Drop not found:', dropId);
-      return res(404, { error: "Drop not found" });
-    }
-    console.log('Drop verified:', drop.id);
+    console.log('User role:', profile?.role);
 
-    // Work with join table
-    const JOIN_TABLE = "content_topics";
-    const FK_COL = "content_id";
-
-    // Get existing topic associations
-    const { data: existing, error: exErr } = await admin
-      .from(JOIN_TABLE)
-      .select("topic_id")
-      .eq(FK_COL, drop.id);
-    if (exErr) {
-      console.error('Read join failed:', exErr);
-      return res(500, { error: "Read join failed", details: exErr.message });
-    }
-    console.log('Existing topics loaded:', existing);
-
-    const current = new Set((existing ?? []).map((r: any) => Number(r.topic_id)));
-    const next = new Set(topicIds);
-    const toAdd = [...next].filter((x) => !current.has(x));
-    const toDel = [...current].filter((x) => !next.has(x));
-    
-    console.log('Diff calculated - toAdd:', toAdd, 'toDel:', toDel);
-
-    // Delete removed topics
-    if (toDel.length) {
-      console.log('Deleting topics:', toDel);
-      const { error: delErr } = await admin
-        .from(JOIN_TABLE)
-        .delete()
-        .eq(FK_COL, drop.id)
-        .in("topic_id", toDel);
-      if (delErr) {
-        console.error('Delete failed:', delErr);
-        return res(500, { error: "Delete failed", details: delErr.message });
-      }
-      console.log('Topics deleted successfully');
+    if (!profile || !['editor', 'admin', 'superadmin'].includes(profile.role)) {
+      console.error('User does not have required role. Current role:', profile?.role);
+      return new Response(
+        JSON.stringify({ 
+          error: `Insufficient permissions. Current role: ${profile?.role}. Editor role or higher required.` 
+        }),
+        { status: 403, headers: { ...corsHeaders, 'Content-Type': 'application/json' } }
+      );
     }
 
-    // Insert new topics
-    if (toAdd.length) {
-      console.log('Adding topics:', toAdd);
-      const rows = toAdd.map((topic_id) => ({ [FK_COL]: drop.id, topic_id }));
-      const { error: insErr } = await admin
-        .from(JOIN_TABLE)
-        .upsert(rows, { onConflict: `${FK_COL},topic_id`, ignoreDuplicates: true });
-      if (insErr) {
-        console.error('Insert failed:', insErr);
-        return res(500, { error: "Insert failed", details: insErr.message });
-      }
-      console.log('Topics added successfully');
+    // Call the database function to update tags
+    console.log('Calling admin_update_drop_tags function...');
+    const { error } = await supabase.rpc('admin_update_drop_tags', {
+      _drop_id: dropId,
+      _topic_ids: topicIds
+    });
+
+    if (error) {
+      console.error('Failed to update drop tags:', error);
+      return new Response(
+        JSON.stringify({ error: 'Failed to update tags', details: error.message }),
+        { status: 500, headers: { ...corsHeaders, 'Content-Type': 'application/json' } }
+      );
     }
 
-    // Audit log (if table exists)
-    try {
-      await admin.from("admin_audit_log").insert({
-        user_id: user.id,
-        action: "update_tags",
-        resource_type: "drop",
-        resource_id: String(drop.id),
-        details: { toAdd, toDel },
-      });
-      console.log('Audit log created');
-    } catch (auditError) {
-      console.warn('Audit log failed (non-critical):', auditError);
-    }
+    console.log(`Successfully updated tags for drop ${dropId}`);
 
-    console.log('Operation completed successfully');
-    return res(200, { ok: true, changed: { add: toAdd.length, del: toDel.length } });
-    
-  } catch (e) {
-    console.error('Unhandled error:', e);
-    return res(500, { error: "Unhandled", details: String(e) });
->>>>>>> eeeb5e70
+    return new Response(
+      JSON.stringify({ 
+        success: true, 
+        dropId,
+        topicIds 
+      }),
+      { headers: { ...corsHeaders, 'Content-Type': 'application/json' } }
+    );
+
+  } catch (error) {
+    console.error('Error in admin-update-tags:', error);
+    return new Response(
+      JSON.stringify({ error: 'Internal server error', details: error.message }),
+      { status: 500, headers: { ...corsHeaders, 'Content-Type': 'application/json' } }
+    );
   }
-  const uniqueTopicIds = Array.from(new Set(topicIds.filter((n) => Number.isFinite(n) && n > 0)));
-
-  // Carica topics
-  const { data: topics, error: topicsErr } = await admin
-    .from("topics")
-    .select("id, level, is_active")
-    .in("id", uniqueTopicIds);
-  if (topicsErr) return jres(500, { error: "Failed to fetch topics", details: topicsErr.message }, origin, reqAllowHeaders);
-
-  // Esistenza / attivi
-  const foundIds = new Set((topics ?? []).map((t: any) => t.id));
-  const missing = uniqueTopicIds.filter((id) => !foundIds.has(id));
-  if (missing.length) return jres(400, { error: "Some topic IDs do not exist", missing }, origin, reqAllowHeaders);
-
-  const inactive = (topics ?? []).filter((t: any) => t.is_active === false).map((t: any) => t.id);
-  if (inactive.length) return jres(400, { error: "Some topics are inactive", inactive }, origin, reqAllowHeaders);
-
-  // Vincoli: esattamente 1×L1 e 1×L2
-  const l1 = (topics ?? []).filter((t: any) => t.level === 1).length;
-  const l2 = (topics ?? []).filter((t: any) => t.level === 2).length;
-  if (l1 !== 1 || l2 !== 1) {
-    return jres(400, { error: "Exactly 1 topic at level=1 and 1 at level=2 are required", counts: { level1: l1, level2: l2 } }, origin, reqAllowHeaders);
-  }
-
-  // --- Update transazionale via RPC ---
-  const variants = [
-    { fn: "set_article_topics", args: { content_id: contentId, topic_ids: uniqueTopicIds } },
-    { fn: "set_article_topics", args: { p_content_id: contentId, p_topic_ids: uniqueTopicIds } },
-    { fn: "set_article_topics", args: { _content_id: contentId, _topic_ids: uniqueTopicIds } },
-  ] as const;
-
-  let ok = false, rpcErr = "";
-  for (const v of variants) {
-    const { error } = await admin.rpc(v.fn, v.args as any);
-    if (!error) { ok = true; break; }
-    rpcErr = error.message || String(error);
-  }
-  if (!ok) {
-    return jres(500, {
-      error: "RPC set_article_topics failed or is missing",
-      details: rpcErr,
-      hint: "Create set_article_topics(bigint, bigint[]) to replace rows in content_topics atomically."
-    }, origin, reqAllowHeaders);
-  }
-
-  // Audit best-effort
-  await admin.from("admin_audit_log").insert({
-    user_id: uid,
-    action: "update_topics",
-    resource_type: "drop",
-    resource_id: String(contentId),
-    details: { topic_ids: uniqueTopicIds } as unknown as Json,
-  }).throwOnError().catch(() => { /* ignore */ });
-
-  return jres(200, { ok: true, contentId, topicIds: uniqueTopicIds }, origin, reqAllowHeaders);
 });