import "https://deno.land/x/xhr@0.1.0/mod.ts";
import { createClient } from "https://esm.sh/@supabase/supabase-js@2";

const corsHeaders = {
  "Access-Control-Allow-Origin": "*",
  "Access-Control-Allow-Headers":
    "authorization, x-client-info, apikey, content-type",
};

Deno.serve(async (req) => {
  if (req.method === "OPTIONS") {
    return new Response(null, { headers: corsHeaders });
  }

  try {
    console.log("Publishing YouTube Shorts video...");

    const supabaseUrl = Deno.env.get("SUPABASE_URL")!;
    const supabaseKey = Deno.env.get("SUPABASE_SERVICE_ROLE_KEY")!;
    const supabase = createClient(supabaseUrl, supabaseKey);

    // Verify admin access
    const authHeader = req.headers.get("Authorization");
    if (!authHeader) {
      return new Response(JSON.stringify({ error: "Unauthorized" }), {
        status: 401,
        headers: { ...corsHeaders, "Content-Type": "application/json" },
      });
    }

    const token = authHeader.replace("Bearer ", "");
    const { data: { user }, error: authError } = await supabase.auth.getUser(
      token,
    );

    if (authError || !user) {
      return new Response(JSON.stringify({ error: "Unauthorized" }), {
        status: 401,
        headers: { ...corsHeaders, "Content-Type": "application/json" },
      });
    }

    const { data: profile } = await supabase
      .from("profiles")
      .select("role")
      .eq("id", user.id)
      .single();

    if (!profile || !["admin", "superadmin"].includes(profile.role)) {
      return new Response(JSON.stringify({ error: "Admin access required" }), {
        status: 403,
        headers: { ...corsHeaders, "Content-Type": "application/json" },
      });
    }

    // Parse request
    const { dropId, style = "recap", title, description } = await req.json();

    if (!dropId) {
      return new Response(JSON.stringify({ error: "dropId is required" }), {
        status: 400,
        headers: { ...corsHeaders, "Content-Type": "application/json" },
      });
    }

    // Fetch drop data
    const { data: drop, error: dropError } = await supabase
      .from("drops")
      .select("*, sources(name)")
      .eq("id", dropId)
      .single();

    if (dropError || !drop) {
      throw new Error("Drop not found");
    }

    // Get topics
    const { data: topics } = await supabase
      .from("content_topics")
      .select("topics(slug, name)")
      .eq("content_id", dropId);

    const topicNames = topics?.map((t: any) => t.topics.name).join(", ") ||
      "tech";

    // Step 1: Generate script using OpenAI GPT-5
    console.log("Step 1/4: Generating script...");

    const openaiApiKey = Deno.env.get("OPENAI_API_KEY");
    if (!openaiApiKey) {
      throw new Error("OPENAI_API_KEY not configured");
    }

<<<<<<< HEAD
    const scriptPrompt = style === "recap"
      ? `Create a 30 second YouTube Shorts script about: "${drop.title}"
=======
    const scriptPrompt = style === 'recap' 
      ? `Create a 20-25 second YouTube Shorts script about: "${drop.title}"
>>>>>>> 8c78ce39

Summary: ${drop.summary || "No summary available"}
Topics: ${topicNames}

<<<<<<< HEAD
Format: Hook (5s) → Body (15s, 3-4 points) → CTA (10s)
=======
CRITICAL: Maximum 50-60 words total (about 2.5 words per second)

Format: Hook (3s) → Key Point (15s) → CTA (5s)
>>>>>>> 8c78ce39
Requirements:
- First person, conversational
- 6-8 words per sentence
- ONE main point only
- Simple language
- End with: "Link in comments for more on DailyDrops"

Return only the script text, one sentence per line.`
<<<<<<< HEAD
      : `Create a 30 second YouTube Shorts highlighting: "${drop.title}"
=======
      : `Create a 20-25 second YouTube Shorts highlighting: "${drop.title}"
>>>>>>> 8c78ce39

Summary: ${drop.summary || "No summary available"}
Topics: ${topicNames}

CRITICAL: Maximum 50-60 words total (about 2.5 words per second)

Format: Bold opening (3s) → Main insight (15s) → Impact + CTA (5s)
Requirements:
- Energetic tone
- 5-7 words per sentence
- ONE key takeaway
- Build excitement
- End with: "Check comments for the full story"

Return only the script text, one sentence per line.`;

    const scriptResponse = await fetch(
      "https://api.openai.com/v1/chat/completions",
      {
        method: "POST",
        headers: {
          "Authorization": `Bearer ${openaiApiKey}`,
          "Content-Type": "application/json",
        },
        body: JSON.stringify({
          model: "gpt-5-2025-08-07",
          messages: [
            {
              role: "system",
              content:
                "You are a YouTube Shorts script writer. Create engaging, concise scripts optimized for vertical video.",
            },
            {
              role: "user",
              content: scriptPrompt,
            },
          ],
          max_completion_tokens: 1000,
        }),
      },
<<<<<<< HEAD
    );
=======
      body: JSON.stringify({
        model: 'gpt-5-2025-08-07',
        messages: [
          {
            role: 'system',
            content: 'You are a YouTube Shorts script writer. Create engaging, concise scripts optimized for vertical video.'
          },
          {
            role: 'user',
            content: scriptPrompt
          }
        ],
        max_completion_tokens: 4000, // Increased for reasoning + output
      }),
    });
>>>>>>> 8c78ce39

    if (!scriptResponse.ok) {
      const errorData = await scriptResponse.text();
      console.error("OpenAI API error:", errorData);
      throw new Error(`Script generation failed: ${errorData}`);
    }

    const scriptData = await scriptResponse.json();
    console.log('OpenAI response:', JSON.stringify(scriptData, null, 2));
    
    if (!scriptData.choices || scriptData.choices.length === 0) {
      throw new Error('OpenAI returned no choices');
    }
    
    if (!scriptData.choices[0].message || !scriptData.choices[0].message.content) {
      console.error('Invalid OpenAI response structure:', scriptData);
      throw new Error('OpenAI returned invalid response structure');
    }
    
    const script = scriptData.choices[0].message.content.trim();

<<<<<<< HEAD
    console.log("Script generated:", script.substring(0, 100) + "...");

    // Generate metadata
    const ctaUrl =
      `https://dailydrops.cloud?utm_source=youtube&utm_medium=shorts&utm_campaign=${style}`;

    const metadata = {
      title: title || `${drop.title.substring(0, 80)} #Shorts`,
      description: description ||
        `${
          drop.summary?.substring(0, 200) || drop.title
        }\n\nLearn more at \n${ctaUrl}\n\n#tech #innovation`,
      tags: ["tech", "innovation"],
      categoryId: "28",
    };

    console.log("✅ Script generation completed successfully");
    console.log(
      "⚠️ TTS, video rendering, and YouTube upload not yet implemented",
    );

    // TODO: Implement these production steps:
    // Step 2: Generate TTS audio using Google Cloud TTS or ElevenLabs
    // Step 3: Create video with FFmpeg (1080x1920, 30fps, h264 codec)
    // Step 4: Upload to YouTube using YouTube Data API v3

    // Log success event
    await supabase.from("short_job_events").insert({
      stage: "script_generation",
      ok: true,
      meta: {
        action: "generate_script",
        platform: "youtube",
        drop_id: dropId,
        style,
        model: "gpt-5-2025-08-07",
        note:
          "Script generated successfully - TTS and video rendering not yet implemented",
      },
=======
    if (!script || script.length === 0) {
      console.error('Script is empty after OpenAI generation');
      throw new Error('OpenAI returned empty script');
    }

    console.log('Script generated successfully (length:', script.length, ')');
    console.log('Script preview:', script.substring(0, 200));

    // Generate metadata with correct drop link
    const dropUrl = `https://dailydrops.cloud/drops/${drop.id}`;
    
    const metadata = {
      title: title || `DailyDrops: ${drop.title.substring(0, 70)}`,
      description: description || `${drop.summary?.substring(0, 200) || drop.title}\n\n🔗 ${dropUrl}\n\n#tech #innovation #dailydrops`,
      tags: ['tech', 'innovation', 'dailydrops'],
      categoryId: '28',
    };

    // Step 2: Generate TTS audio using Google Cloud TTS
    console.log('Step 2/5: Generating TTS audio...');
    
    const gcpProject = Deno.env.get('GCLOUD_TTS_PROJECT');
    const gcpKeyBase64 = Deno.env.get('GCLOUD_TTS_SA_JSON_BASE64');
    
    if (!gcpProject || !gcpKeyBase64) {
      throw new Error('Google Cloud TTS not configured');
    }

    const gcpKey = JSON.parse(atob(gcpKeyBase64));
    
    // Create JWT for Google Cloud authentication
    const { create, getNumericDate } = await import('https://deno.land/x/djwt@v3.0.2/mod.ts');
    const { importPKCS8 } = await import('https://deno.land/x/jose@v5.9.6/key/import.ts');
    
    const privateKey = await importPKCS8(gcpKey.private_key, 'RS256');
    
    const jwt = await create(
      { alg: 'RS256', typ: 'JWT' },
      {
        iss: gcpKey.client_email,
        scope: 'https://www.googleapis.com/auth/cloud-platform',
        aud: 'https://oauth2.googleapis.com/token',
        exp: getNumericDate(3600),
        iat: getNumericDate(0),
      },
      privateKey
    );

    // Exchange JWT for access token
    const ttsTokenResponse = await fetch('https://oauth2.googleapis.com/token', {
      method: 'POST',
      headers: { 'Content-Type': 'application/x-www-form-urlencoded' },
      body: new URLSearchParams({
        grant_type: 'urn:ietf:params:oauth:grant-type:jwt-bearer',
        assertion: jwt,
      }).toString(),
    });

    if (!ttsTokenResponse.ok) {
      const errorText = await ttsTokenResponse.text();
      throw new Error(`Failed to get access token: ${errorText}`);
    }

    const { access_token } = await ttsTokenResponse.json();

    let audioBase64: string;
    let audioDuration: number;
    let audioUrl: string;
    
    try {
      const ttsResponse = await fetch(
        `https://texttospeech.googleapis.com/v1/text:synthesize`,
        {
          method: 'POST',
          headers: {
            'Content-Type': 'application/json',
            'Authorization': `Bearer ${access_token}`
          },
          body: JSON.stringify({
            input: { text: script },
            voice: {
              languageCode: 'en-US',
              name: 'en-US-Neural2-J',
              ssmlGender: 'MALE'
            },
            audioConfig: {
              audioEncoding: 'MP3',
              speakingRate: 1.0,
              pitch: 0
            }
          })
        }
      );

      if (!ttsResponse.ok) {
        const errorText = await ttsResponse.text();
        console.error('TTS API error:', errorText);
        throw new Error(`TTS API failed: ${errorText}`);
      }

      const ttsData = await ttsResponse.json();
      audioBase64 = ttsData.audioContent;
      audioDuration = Math.ceil(script.split(/\s+/).length / 2.5);
      console.log('✅ TTS audio generated successfully');
      
      // Upload audio to Supabase Storage to get public URL
      console.log('Uploading audio to Supabase Storage...');
      const audioBuffer = Uint8Array.from(atob(audioBase64), c => c.charCodeAt(0));
      const audioFilename = `shorts-audio-${dropId}-${Date.now()}.mp3`;
      
      const { data: audioUpload, error: uploadError } = await supabase.storage
        .from('shorts-assets')
        .upload(audioFilename, audioBuffer, {
          contentType: 'audio/mpeg',
          upsert: true
        });
      
      if (uploadError) {
        console.error('Audio upload failed:', uploadError);
        throw new Error(`Failed to upload audio: ${uploadError.message}`);
      }
      
      const { data: { publicUrl } } = supabase.storage
        .from('shorts-assets')
        .getPublicUrl(audioFilename);
      
      audioUrl = publicUrl;
      
      console.log('✅ Audio uploaded to:', audioUrl);
    } catch (ttsError) {
      console.error('TTS generation failed:', ttsError);
      throw new Error(`Failed to generate TTS audio: ${ttsError.message}`);
    }

    // Step 3: Upload logo to Supabase Storage for Shotstack
    console.log('Step 3/5: Uploading logo to Supabase Storage...');
    
    // Fetch logo from correct domain and upload to Storage
    const logoResponse = await fetch('https://dailydrops.cloud/favicon.png');
    if (!logoResponse.ok) {
      console.warn('Logo fetch failed, using drop image only');
    }
    
    let logoUrl = '';
    if (logoResponse.ok) {
      const logoBlob = await logoResponse.arrayBuffer();
      const logoFilename = `logo-${Date.now()}.png`;
      
      const { data: logoUpload, error: logoUploadError } = await supabase.storage
        .from('shorts-assets')
        .upload(logoFilename, logoBlob, {
          contentType: 'image/png',
          upsert: true
        });
      
      if (logoUploadError) {
        console.error('Logo upload failed:', logoUploadError);
      } else {
        const { data: { publicUrl } } = supabase.storage
          .from('shorts-assets')
          .getPublicUrl(logoFilename);
        
        logoUrl = publicUrl;
        console.log('✅ Logo uploaded to:', logoUrl);
      }
    }

    // Step 4: Render video with Shotstack
    console.log('Step 4/5: Rendering video with Shotstack...');
    
    const shotstackApiKey = Deno.env.get('SHOTSTACK_API_KEY');
    if (!shotstackApiKey) {
      throw new Error('SHOTSTACK_API_KEY not configured');
    }

    // Verify script is not empty before rendering
    if (!script || script.trim().length === 0) {
      throw new Error('Script is empty, cannot render video');
    }
    
    console.log('Script for Shotstack (length:', script.length, '):', script.substring(0, 100));

    const dropImageUrl = drop.image_url || 'https://dailydrops.io/topic-default.png';
    
    console.log('Drop image URL:', dropImageUrl);
    console.log('Audio URL:', audioUrl);
    console.log('Audio duration:', audioDuration);
    
    // Create clips array - start with drop image
    const clips = [];
    let logoDuration = 0;
    let imageDuration = 0;
    
    // If we have a logo, show it first for 3 seconds
    if (logoUrl) {
      logoDuration = Math.min(3, audioDuration / 2);
      clips.push({
        asset: {
          type: 'image',
          src: logoUrl
        },
        start: 0,
        length: logoDuration,
        fit: 'contain',
        scale: 0.5,
        position: 'center',
        transition: {
          in: 'fade',
          out: 'fade'
        }
      });
      
      // Then show drop image
      imageDuration = Math.max(1, audioDuration - logoDuration);
      clips.push({
        asset: {
          type: 'image',
          src: dropImageUrl
        },
        start: logoDuration,
        length: imageDuration,
        fit: 'cover',
        position: 'center',
        transition: {
          in: 'fade'
        }
      });
      
      console.log('Logo URL:', logoUrl);
      console.log('Clip durations - Logo:', logoDuration, 'Image:', imageDuration);
    } else {
      // No logo, just show drop image for entire duration
      clips.push({
        asset: {
          type: 'image',
          src: dropImageUrl
        },
        start: 0,
        length: audioDuration,
        fit: 'cover',
        position: 'center',
        transition: {
          in: 'fade'
        }
      });
      
      console.log('No logo, using drop image only for', audioDuration, 'seconds');
    }
    
    const shotstackPayload = {
      timeline: {
        soundtrack: {
          src: audioUrl,
          effect: 'fadeInFadeOut'
        },
        background: '#1a1a2e',
        tracks: [
          {
            clips
          }
        ]
      },
      output: {
        format: 'mp4',
        aspectRatio: '9:16',
        size: {
          width: 1080,
          height: 1920
        },
        fps: 30
      }
    };
    
    console.log('Clip durations - Logo:', logoDuration, 'Image:', imageDuration);

    console.log('Shotstack payload:', JSON.stringify(shotstackPayload, null, 2));
    console.log('Sending render request to Shotstack...');
    const renderResponse = await fetch('https://api.shotstack.io/v1/render', {
      method: 'POST',
      headers: {
        'Content-Type': 'application/json',
        'x-api-key': shotstackApiKey
      },
      body: JSON.stringify(shotstackPayload)
    });

    if (!renderResponse.ok) {
      const error = await renderResponse.text();
      console.error('Shotstack render failed:', error);
      throw new Error(`Shotstack render failed: ${error}`);
    }

    const renderData = await renderResponse.json();
    const renderId = renderData.response.id;
    console.log('Render started, ID:', renderId);

    // Poll for render completion (max 60s)
    let videoUrl: string | null = null;
    let pollAttempts = 0;
    const maxAttempts = 20; // 20 attempts * 3s = 60s max

    while (pollAttempts < maxAttempts && !videoUrl) {
      await new Promise(resolve => setTimeout(resolve, 3000)); // Wait 3s
      
      const statusResponse = await fetch(`https://api.shotstack.io/v1/render/${renderId}`, {
        headers: { 'x-api-key': shotstackApiKey }
      });

      if (statusResponse.ok) {
        const statusData = await statusResponse.json();
        const status = statusData.response.status;
        
        console.log(`Render status (${pollAttempts + 1}/${maxAttempts}):`, status);
        
        if (status === 'done') {
          videoUrl = statusData.response.url;
          console.log('✅ Video rendered:', videoUrl);
          break;
        } else if (status === 'failed') {
          // Log detailed error from Shotstack
          console.error('Shotstack render failed. Full response:', JSON.stringify(statusData, null, 2));
          const errorMessage = statusData.response?.error || 'Unknown Shotstack error';
          throw new Error(`Shotstack render failed: ${errorMessage}`);
        }
      }
      
      pollAttempts++;
    }

    if (!videoUrl) {
      throw new Error('Video render timeout after 60s');
    }

    // Step 5: Download video for upload
    console.log('Step 5/6: Downloading rendered video...');
    const videoResponse = await fetch(videoUrl);
    if (!videoResponse.ok) {
      throw new Error('Failed to download video from Shotstack');
    }
    const videoBlob = await videoResponse.arrayBuffer();
    console.log('Video downloaded, size:', Math.ceil(videoBlob.byteLength / 1024), 'KB');

    // Step 6: Upload to YouTube
    console.log('Step 6/6: Uploading to YouTube...');
    
    const youtubeClientId = Deno.env.get('YOUTUBE_CLIENT_ID');
    const youtubeClientSecret = Deno.env.get('YOUTUBE_CLIENT_SECRET');
    const youtubeRefreshToken = Deno.env.get('YOUTUBE_REFRESH_TOKEN');

    if (!youtubeClientId || !youtubeClientSecret || !youtubeRefreshToken) {
      throw new Error('YouTube OAuth not configured');
    }

    // Get access token
    const tokenResponse = await fetch('https://oauth2.googleapis.com/token', {
      method: 'POST',
      headers: { 'Content-Type': 'application/x-www-form-urlencoded' },
      body: new URLSearchParams({
        client_id: youtubeClientId,
        client_secret: youtubeClientSecret,
        refresh_token: youtubeRefreshToken,
        grant_type: 'refresh_token'
      })
    });

    if (!tokenResponse.ok) {
      const error = await tokenResponse.text();
      throw new Error(`YouTube token refresh failed: ${error}`);
    }

    const tokenData = await tokenResponse.json();
    const accessToken = tokenData.access_token;
    console.log('YouTube access token obtained');

    // Upload video to YouTube
    const boundary = '----WebKitFormBoundary' + crypto.randomUUID().replace(/-/g, '');
    
    const metadataPart = JSON.stringify({
      snippet: {
        title: metadata.title,
        description: metadata.description,
        tags: metadata.tags,
        categoryId: metadata.categoryId
      },
      status: {
        privacyStatus: 'public',
        selfDeclaredMadeForKids: false
      }
    });

    // Construct multipart body
    const bodyParts = [
      `--${boundary}`,
      'Content-Type: application/json; charset=UTF-8',
      '',
      metadataPart,
      `--${boundary}`,
      'Content-Type: video/mp4',
      '',
      ''
    ];

    const textEncoder = new TextEncoder();
    const header = textEncoder.encode(bodyParts.join('\r\n'));
    const footer = textEncoder.encode(`\r\n--${boundary}--`);
    
    const fullBody = new Uint8Array(header.length + videoBlob.byteLength + footer.length);
    fullBody.set(header, 0);
    fullBody.set(new Uint8Array(videoBlob), header.length);
    fullBody.set(footer, header.length + videoBlob.byteLength);

    const uploadResponse = await fetch(
      'https://www.googleapis.com/upload/youtube/v3/videos?uploadType=multipart&part=snippet,status',
      {
        method: 'POST',
        headers: {
          'Authorization': `Bearer ${accessToken}`,
          'Content-Type': `multipart/related; boundary=${boundary}`,
          'Content-Length': fullBody.length.toString()
        },
        body: fullBody
      }
    );

    if (!uploadResponse.ok) {
      const error = await uploadResponse.text();
      console.error('YouTube upload failed:', error);
      throw new Error(`YouTube upload failed: ${error}`);
    }

    const uploadData = await uploadResponse.json();
    const videoId = uploadData.id;
    console.log('✅ Video uploaded to YouTube:', videoId);

    // Log success event
    await supabase.from('admin_audit_log').insert({
      user_id: user.id,
      action: 'youtube_shorts_publish',
      resource_type: 'drop',
      resource_id: dropId.toString(),
      details: {
        video_id: videoId,
        style,
        script_length: script.split(/\s+/).length,
        render_id: renderId,
        upload_status: 'success'
      }
>>>>>>> 8c78ce39
    });

    const result = {
      success: true,
<<<<<<< HEAD
      mode: "script_only",
      platform: "youtube",
=======
      mode: 'production',
      platform: 'youtube',
      videoId,
      videoUrl: `https://www.youtube.com/shorts/${videoId}`,
>>>>>>> 8c78ce39
      script: {
        text: script,
        words: script.split(/\s+/).length,
        estimatedDuration: `${audioDuration}s`,
      },
      audio: {
        provider: 'Google Cloud TTS',
        voice: 'en-US-Neural2-J',
        duration: `${audioDuration}s`,
        size: audioBase64 ? `${Math.ceil(audioBase64.length * 0.75 / 1024)}KB` : 'N/A'
      },
      video: {
        status: 'published',
        renderId,
        format: '1080x1920 (9:16), 30fps, h264',
        size: `${Math.ceil(videoBlob.byteLength / 1024)}KB`,
        shotstackUrl: videoUrl
      },
      metadata,
<<<<<<< HEAD
      note:
        "✅ Script generato con successo usando GPT-5. ⚠️ TTS, rendering video e caricamento su YouTube non ancora implementati.",
      nextSteps: [
        "Implementare TTS (Google Cloud TTS o ElevenLabs)",
        "Implementare rendering video con FFmpeg (1080x1920, 30fps)",
        "Integrare caricamento su YouTube Data API v3",
        "Configurare autenticazione OAuth per YouTube",
      ],
=======
      quotaCost: 100, // YouTube upload costs 100 quota units
      note: '✅ Video pubblicato con successo su YouTube Shorts!',
>>>>>>> 8c78ce39
    };

    return new Response(JSON.stringify(result), {
      headers: { ...corsHeaders, "Content-Type": "application/json" },
    });
  } catch (error) {
    console.error("Error in youtube-shorts-publish:", error);

    const supabaseUrl = Deno.env.get("SUPABASE_URL")!;
    const supabaseKey = Deno.env.get("SUPABASE_SERVICE_ROLE_KEY")!;
    const supabase = createClient(supabaseUrl, supabaseKey);
<<<<<<< HEAD

    await supabase.from("short_job_events").insert({
      stage: "script_generation",
      ok: false,
      meta: {
        action: "generate_script",
        platform: "youtube",
        error: error instanceof Error ? error.message : "Unknown error",
      },
    });

    return new Response(
      JSON.stringify({
        success: false,
        error: "script_generation_failed",
        message: error instanceof Error ? error.message : "Unknown error",
      }),
      {
        status: 500,
        headers: { ...corsHeaders, "Content-Type": "application/json" },
      },
    );
=======
    
    // Try to log error
    try {
      const authHeader = req.headers.get('Authorization');
      if (authHeader) {
        const token = authHeader.replace('Bearer ', '');
        const { data: { user } } = await supabase.auth.getUser(token);
        
        if (user) {
          await supabase.from('admin_audit_log').insert({
            user_id: user.id,
            action: 'youtube_shorts_publish_error',
            resource_type: 'drop',
            details: {
              error: error instanceof Error ? error.message : 'Unknown error',
              stack: error instanceof Error ? error.stack : undefined
            }
          });
        }
      }
    } catch (logError) {
      console.error('Failed to log error:', logError);
    }

    return new Response(JSON.stringify({ 
      success: false,
      error: 'publish_failed',
      message: error instanceof Error ? error.message : 'Unknown error',
      details: error instanceof Error ? error.stack : undefined
    }), {
      status: 500,
      headers: { ...corsHeaders, 'Content-Type': 'application/json' }
    });
>>>>>>> 8c78ce39
  }
});<|MERGE_RESOLUTION|>--- conflicted
+++ resolved
@@ -91,24 +91,13 @@
       throw new Error("OPENAI_API_KEY not configured");
     }
 
-<<<<<<< HEAD
     const scriptPrompt = style === "recap"
-      ? `Create a 30 second YouTube Shorts script about: "${drop.title}"
-=======
-    const scriptPrompt = style === 'recap' 
-      ? `Create a 20-25 second YouTube Shorts script about: "${drop.title}"
->>>>>>> 8c78ce39
+      ? `Create a 45-60 second YouTube Shorts script about: "${drop.title}"
 
 Summary: ${drop.summary || "No summary available"}
 Topics: ${topicNames}
 
-<<<<<<< HEAD
-Format: Hook (5s) → Body (15s, 3-4 points) → CTA (10s)
-=======
-CRITICAL: Maximum 50-60 words total (about 2.5 words per second)
-
-Format: Hook (3s) → Key Point (15s) → CTA (5s)
->>>>>>> 8c78ce39
+Format: Hook (5s) → Body (40s, 3-4 points) → CTA (10s)
 Requirements:
 - First person, conversational
 - 6-8 words per sentence
@@ -117,11 +106,7 @@
 - End with: "Link in comments for more on DailyDrops"
 
 Return only the script text, one sentence per line.`
-<<<<<<< HEAD
-      : `Create a 30 second YouTube Shorts highlighting: "${drop.title}"
-=======
-      : `Create a 20-25 second YouTube Shorts highlighting: "${drop.title}"
->>>>>>> 8c78ce39
+      : `Create a 45-60 second YouTube Shorts highlighting: "${drop.title}"
 
 Summary: ${drop.summary || "No summary available"}
 Topics: ${topicNames}
@@ -162,25 +147,7 @@
           max_completion_tokens: 1000,
         }),
       },
-<<<<<<< HEAD
-    );
-=======
-      body: JSON.stringify({
-        model: 'gpt-5-2025-08-07',
-        messages: [
-          {
-            role: 'system',
-            content: 'You are a YouTube Shorts script writer. Create engaging, concise scripts optimized for vertical video.'
-          },
-          {
-            role: 'user',
-            content: scriptPrompt
-          }
-        ],
-        max_completion_tokens: 4000, // Increased for reasoning + output
-      }),
-    });
->>>>>>> 8c78ce39
+    );
 
     if (!scriptResponse.ok) {
       const errorData = await scriptResponse.text();
@@ -189,32 +156,33 @@
     }
 
     const scriptData = await scriptResponse.json();
-    console.log('OpenAI response:', JSON.stringify(scriptData, null, 2));
-    
+    console.log("OpenAI response:", JSON.stringify(scriptData, null, 2));
+
     if (!scriptData.choices || scriptData.choices.length === 0) {
-      throw new Error('OpenAI returned no choices');
-    }
-    
-    if (!scriptData.choices[0].message || !scriptData.choices[0].message.content) {
-      console.error('Invalid OpenAI response structure:', scriptData);
-      throw new Error('OpenAI returned invalid response structure');
-    }
-    
+      throw new Error("OpenAI returned no choices");
+    }
+
+    if (
+      !scriptData.choices[0].message || !scriptData.choices[0].message.content
+    ) {
+      console.error("Invalid OpenAI response structure:", scriptData);
+      throw new Error("OpenAI returned invalid response structure");
+    }
+
     const script = scriptData.choices[0].message.content.trim();
 
-<<<<<<< HEAD
     console.log("Script generated:", script.substring(0, 100) + "...");
 
     // Generate metadata
     const ctaUrl =
-      `https://dailydrops.cloud?utm_source=youtube&utm_medium=shorts&utm_campaign=${style}`;
+      `https://dailydrops.io/drops/${drop.id}?utm_source=youtube&utm_medium=shorts&utm_campaign=${style}`;
 
     const metadata = {
       title: title || `${drop.title.substring(0, 80)} #Shorts`,
       description: description ||
         `${
           drop.summary?.substring(0, 200) || drop.title
-        }\n\nLearn more at \n${ctaUrl}\n\n#tech #innovation`,
+        }\n\nLearn more at dailydrops.io\n${ctaUrl}\n\n#tech #innovation`,
       tags: ["tech", "innovation"],
       categoryId: "28",
     };
@@ -242,488 +210,33 @@
         note:
           "Script generated successfully - TTS and video rendering not yet implemented",
       },
-=======
-    if (!script || script.length === 0) {
-      console.error('Script is empty after OpenAI generation');
-      throw new Error('OpenAI returned empty script');
-    }
-
-    console.log('Script generated successfully (length:', script.length, ')');
-    console.log('Script preview:', script.substring(0, 200));
-
-    // Generate metadata with correct drop link
-    const dropUrl = `https://dailydrops.cloud/drops/${drop.id}`;
-    
-    const metadata = {
-      title: title || `DailyDrops: ${drop.title.substring(0, 70)}`,
-      description: description || `${drop.summary?.substring(0, 200) || drop.title}\n\n🔗 ${dropUrl}\n\n#tech #innovation #dailydrops`,
-      tags: ['tech', 'innovation', 'dailydrops'],
-      categoryId: '28',
-    };
-
-    // Step 2: Generate TTS audio using Google Cloud TTS
-    console.log('Step 2/5: Generating TTS audio...');
-    
-    const gcpProject = Deno.env.get('GCLOUD_TTS_PROJECT');
-    const gcpKeyBase64 = Deno.env.get('GCLOUD_TTS_SA_JSON_BASE64');
-    
-    if (!gcpProject || !gcpKeyBase64) {
-      throw new Error('Google Cloud TTS not configured');
-    }
-
-    const gcpKey = JSON.parse(atob(gcpKeyBase64));
-    
-    // Create JWT for Google Cloud authentication
-    const { create, getNumericDate } = await import('https://deno.land/x/djwt@v3.0.2/mod.ts');
-    const { importPKCS8 } = await import('https://deno.land/x/jose@v5.9.6/key/import.ts');
-    
-    const privateKey = await importPKCS8(gcpKey.private_key, 'RS256');
-    
-    const jwt = await create(
-      { alg: 'RS256', typ: 'JWT' },
-      {
-        iss: gcpKey.client_email,
-        scope: 'https://www.googleapis.com/auth/cloud-platform',
-        aud: 'https://oauth2.googleapis.com/token',
-        exp: getNumericDate(3600),
-        iat: getNumericDate(0),
-      },
-      privateKey
-    );
-
-    // Exchange JWT for access token
-    const ttsTokenResponse = await fetch('https://oauth2.googleapis.com/token', {
-      method: 'POST',
-      headers: { 'Content-Type': 'application/x-www-form-urlencoded' },
-      body: new URLSearchParams({
-        grant_type: 'urn:ietf:params:oauth:grant-type:jwt-bearer',
-        assertion: jwt,
-      }).toString(),
-    });
-
-    if (!ttsTokenResponse.ok) {
-      const errorText = await ttsTokenResponse.text();
-      throw new Error(`Failed to get access token: ${errorText}`);
-    }
-
-    const { access_token } = await ttsTokenResponse.json();
-
-    let audioBase64: string;
-    let audioDuration: number;
-    let audioUrl: string;
-    
-    try {
-      const ttsResponse = await fetch(
-        `https://texttospeech.googleapis.com/v1/text:synthesize`,
-        {
-          method: 'POST',
-          headers: {
-            'Content-Type': 'application/json',
-            'Authorization': `Bearer ${access_token}`
-          },
-          body: JSON.stringify({
-            input: { text: script },
-            voice: {
-              languageCode: 'en-US',
-              name: 'en-US-Neural2-J',
-              ssmlGender: 'MALE'
-            },
-            audioConfig: {
-              audioEncoding: 'MP3',
-              speakingRate: 1.0,
-              pitch: 0
-            }
-          })
-        }
-      );
-
-      if (!ttsResponse.ok) {
-        const errorText = await ttsResponse.text();
-        console.error('TTS API error:', errorText);
-        throw new Error(`TTS API failed: ${errorText}`);
-      }
-
-      const ttsData = await ttsResponse.json();
-      audioBase64 = ttsData.audioContent;
-      audioDuration = Math.ceil(script.split(/\s+/).length / 2.5);
-      console.log('✅ TTS audio generated successfully');
-      
-      // Upload audio to Supabase Storage to get public URL
-      console.log('Uploading audio to Supabase Storage...');
-      const audioBuffer = Uint8Array.from(atob(audioBase64), c => c.charCodeAt(0));
-      const audioFilename = `shorts-audio-${dropId}-${Date.now()}.mp3`;
-      
-      const { data: audioUpload, error: uploadError } = await supabase.storage
-        .from('shorts-assets')
-        .upload(audioFilename, audioBuffer, {
-          contentType: 'audio/mpeg',
-          upsert: true
-        });
-      
-      if (uploadError) {
-        console.error('Audio upload failed:', uploadError);
-        throw new Error(`Failed to upload audio: ${uploadError.message}`);
-      }
-      
-      const { data: { publicUrl } } = supabase.storage
-        .from('shorts-assets')
-        .getPublicUrl(audioFilename);
-      
-      audioUrl = publicUrl;
-      
-      console.log('✅ Audio uploaded to:', audioUrl);
-    } catch (ttsError) {
-      console.error('TTS generation failed:', ttsError);
-      throw new Error(`Failed to generate TTS audio: ${ttsError.message}`);
-    }
-
-    // Step 3: Upload logo to Supabase Storage for Shotstack
-    console.log('Step 3/5: Uploading logo to Supabase Storage...');
-    
-    // Fetch logo from correct domain and upload to Storage
-    const logoResponse = await fetch('https://dailydrops.cloud/favicon.png');
-    if (!logoResponse.ok) {
-      console.warn('Logo fetch failed, using drop image only');
-    }
-    
-    let logoUrl = '';
-    if (logoResponse.ok) {
-      const logoBlob = await logoResponse.arrayBuffer();
-      const logoFilename = `logo-${Date.now()}.png`;
-      
-      const { data: logoUpload, error: logoUploadError } = await supabase.storage
-        .from('shorts-assets')
-        .upload(logoFilename, logoBlob, {
-          contentType: 'image/png',
-          upsert: true
-        });
-      
-      if (logoUploadError) {
-        console.error('Logo upload failed:', logoUploadError);
-      } else {
-        const { data: { publicUrl } } = supabase.storage
-          .from('shorts-assets')
-          .getPublicUrl(logoFilename);
-        
-        logoUrl = publicUrl;
-        console.log('✅ Logo uploaded to:', logoUrl);
-      }
-    }
-
-    // Step 4: Render video with Shotstack
-    console.log('Step 4/5: Rendering video with Shotstack...');
-    
-    const shotstackApiKey = Deno.env.get('SHOTSTACK_API_KEY');
-    if (!shotstackApiKey) {
-      throw new Error('SHOTSTACK_API_KEY not configured');
-    }
-
-    // Verify script is not empty before rendering
-    if (!script || script.trim().length === 0) {
-      throw new Error('Script is empty, cannot render video');
-    }
-    
-    console.log('Script for Shotstack (length:', script.length, '):', script.substring(0, 100));
-
-    const dropImageUrl = drop.image_url || 'https://dailydrops.io/topic-default.png';
-    
-    console.log('Drop image URL:', dropImageUrl);
-    console.log('Audio URL:', audioUrl);
-    console.log('Audio duration:', audioDuration);
-    
-    // Create clips array - start with drop image
-    const clips = [];
-    let logoDuration = 0;
-    let imageDuration = 0;
-    
-    // If we have a logo, show it first for 3 seconds
-    if (logoUrl) {
-      logoDuration = Math.min(3, audioDuration / 2);
-      clips.push({
-        asset: {
-          type: 'image',
-          src: logoUrl
-        },
-        start: 0,
-        length: logoDuration,
-        fit: 'contain',
-        scale: 0.5,
-        position: 'center',
-        transition: {
-          in: 'fade',
-          out: 'fade'
-        }
-      });
-      
-      // Then show drop image
-      imageDuration = Math.max(1, audioDuration - logoDuration);
-      clips.push({
-        asset: {
-          type: 'image',
-          src: dropImageUrl
-        },
-        start: logoDuration,
-        length: imageDuration,
-        fit: 'cover',
-        position: 'center',
-        transition: {
-          in: 'fade'
-        }
-      });
-      
-      console.log('Logo URL:', logoUrl);
-      console.log('Clip durations - Logo:', logoDuration, 'Image:', imageDuration);
-    } else {
-      // No logo, just show drop image for entire duration
-      clips.push({
-        asset: {
-          type: 'image',
-          src: dropImageUrl
-        },
-        start: 0,
-        length: audioDuration,
-        fit: 'cover',
-        position: 'center',
-        transition: {
-          in: 'fade'
-        }
-      });
-      
-      console.log('No logo, using drop image only for', audioDuration, 'seconds');
-    }
-    
-    const shotstackPayload = {
-      timeline: {
-        soundtrack: {
-          src: audioUrl,
-          effect: 'fadeInFadeOut'
-        },
-        background: '#1a1a2e',
-        tracks: [
-          {
-            clips
-          }
-        ]
-      },
-      output: {
-        format: 'mp4',
-        aspectRatio: '9:16',
-        size: {
-          width: 1080,
-          height: 1920
-        },
-        fps: 30
-      }
-    };
-    
-    console.log('Clip durations - Logo:', logoDuration, 'Image:', imageDuration);
-
-    console.log('Shotstack payload:', JSON.stringify(shotstackPayload, null, 2));
-    console.log('Sending render request to Shotstack...');
-    const renderResponse = await fetch('https://api.shotstack.io/v1/render', {
-      method: 'POST',
-      headers: {
-        'Content-Type': 'application/json',
-        'x-api-key': shotstackApiKey
-      },
-      body: JSON.stringify(shotstackPayload)
-    });
-
-    if (!renderResponse.ok) {
-      const error = await renderResponse.text();
-      console.error('Shotstack render failed:', error);
-      throw new Error(`Shotstack render failed: ${error}`);
-    }
-
-    const renderData = await renderResponse.json();
-    const renderId = renderData.response.id;
-    console.log('Render started, ID:', renderId);
-
-    // Poll for render completion (max 60s)
-    let videoUrl: string | null = null;
-    let pollAttempts = 0;
-    const maxAttempts = 20; // 20 attempts * 3s = 60s max
-
-    while (pollAttempts < maxAttempts && !videoUrl) {
-      await new Promise(resolve => setTimeout(resolve, 3000)); // Wait 3s
-      
-      const statusResponse = await fetch(`https://api.shotstack.io/v1/render/${renderId}`, {
-        headers: { 'x-api-key': shotstackApiKey }
-      });
-
-      if (statusResponse.ok) {
-        const statusData = await statusResponse.json();
-        const status = statusData.response.status;
-        
-        console.log(`Render status (${pollAttempts + 1}/${maxAttempts}):`, status);
-        
-        if (status === 'done') {
-          videoUrl = statusData.response.url;
-          console.log('✅ Video rendered:', videoUrl);
-          break;
-        } else if (status === 'failed') {
-          // Log detailed error from Shotstack
-          console.error('Shotstack render failed. Full response:', JSON.stringify(statusData, null, 2));
-          const errorMessage = statusData.response?.error || 'Unknown Shotstack error';
-          throw new Error(`Shotstack render failed: ${errorMessage}`);
-        }
-      }
-      
-      pollAttempts++;
-    }
-
-    if (!videoUrl) {
-      throw new Error('Video render timeout after 60s');
-    }
-
-    // Step 5: Download video for upload
-    console.log('Step 5/6: Downloading rendered video...');
-    const videoResponse = await fetch(videoUrl);
-    if (!videoResponse.ok) {
-      throw new Error('Failed to download video from Shotstack');
-    }
-    const videoBlob = await videoResponse.arrayBuffer();
-    console.log('Video downloaded, size:', Math.ceil(videoBlob.byteLength / 1024), 'KB');
-
-    // Step 6: Upload to YouTube
-    console.log('Step 6/6: Uploading to YouTube...');
-    
-    const youtubeClientId = Deno.env.get('YOUTUBE_CLIENT_ID');
-    const youtubeClientSecret = Deno.env.get('YOUTUBE_CLIENT_SECRET');
-    const youtubeRefreshToken = Deno.env.get('YOUTUBE_REFRESH_TOKEN');
-
-    if (!youtubeClientId || !youtubeClientSecret || !youtubeRefreshToken) {
-      throw new Error('YouTube OAuth not configured');
-    }
-
-    // Get access token
-    const tokenResponse = await fetch('https://oauth2.googleapis.com/token', {
-      method: 'POST',
-      headers: { 'Content-Type': 'application/x-www-form-urlencoded' },
-      body: new URLSearchParams({
-        client_id: youtubeClientId,
-        client_secret: youtubeClientSecret,
-        refresh_token: youtubeRefreshToken,
-        grant_type: 'refresh_token'
-      })
-    });
-
-    if (!tokenResponse.ok) {
-      const error = await tokenResponse.text();
-      throw new Error(`YouTube token refresh failed: ${error}`);
-    }
-
-    const tokenData = await tokenResponse.json();
-    const accessToken = tokenData.access_token;
-    console.log('YouTube access token obtained');
-
-    // Upload video to YouTube
-    const boundary = '----WebKitFormBoundary' + crypto.randomUUID().replace(/-/g, '');
-    
-    const metadataPart = JSON.stringify({
-      snippet: {
-        title: metadata.title,
-        description: metadata.description,
-        tags: metadata.tags,
-        categoryId: metadata.categoryId
-      },
-      status: {
-        privacyStatus: 'public',
-        selfDeclaredMadeForKids: false
-      }
-    });
-
-    // Construct multipart body
-    const bodyParts = [
-      `--${boundary}`,
-      'Content-Type: application/json; charset=UTF-8',
-      '',
-      metadataPart,
-      `--${boundary}`,
-      'Content-Type: video/mp4',
-      '',
-      ''
-    ];
-
-    const textEncoder = new TextEncoder();
-    const header = textEncoder.encode(bodyParts.join('\r\n'));
-    const footer = textEncoder.encode(`\r\n--${boundary}--`);
-    
-    const fullBody = new Uint8Array(header.length + videoBlob.byteLength + footer.length);
-    fullBody.set(header, 0);
-    fullBody.set(new Uint8Array(videoBlob), header.length);
-    fullBody.set(footer, header.length + videoBlob.byteLength);
-
-    const uploadResponse = await fetch(
-      'https://www.googleapis.com/upload/youtube/v3/videos?uploadType=multipart&part=snippet,status',
-      {
-        method: 'POST',
-        headers: {
-          'Authorization': `Bearer ${accessToken}`,
-          'Content-Type': `multipart/related; boundary=${boundary}`,
-          'Content-Length': fullBody.length.toString()
-        },
-        body: fullBody
-      }
-    );
-
-    if (!uploadResponse.ok) {
-      const error = await uploadResponse.text();
-      console.error('YouTube upload failed:', error);
-      throw new Error(`YouTube upload failed: ${error}`);
-    }
-
-    const uploadData = await uploadResponse.json();
-    const videoId = uploadData.id;
-    console.log('✅ Video uploaded to YouTube:', videoId);
-
-    // Log success event
-    await supabase.from('admin_audit_log').insert({
-      user_id: user.id,
-      action: 'youtube_shorts_publish',
-      resource_type: 'drop',
-      resource_id: dropId.toString(),
-      details: {
-        video_id: videoId,
-        style,
-        script_length: script.split(/\s+/).length,
-        render_id: renderId,
-        upload_status: 'success'
-      }
->>>>>>> 8c78ce39
     });
 
     const result = {
       success: true,
-<<<<<<< HEAD
       mode: "script_only",
       platform: "youtube",
-=======
-      mode: 'production',
-      platform: 'youtube',
-      videoId,
-      videoUrl: `https://www.youtube.com/shorts/${videoId}`,
->>>>>>> 8c78ce39
       script: {
         text: script,
         words: script.split(/\s+/).length,
         estimatedDuration: `${audioDuration}s`,
       },
       audio: {
-        provider: 'Google Cloud TTS',
-        voice: 'en-US-Neural2-J',
+        provider: "Google Cloud TTS",
+        voice: "en-US-Neural2-J",
         duration: `${audioDuration}s`,
-        size: audioBase64 ? `${Math.ceil(audioBase64.length * 0.75 / 1024)}KB` : 'N/A'
+        size: audioBase64
+          ? `${Math.ceil(audioBase64.length * 0.75 / 1024)}KB`
+          : "N/A",
       },
       video: {
-        status: 'published',
+        status: "published",
         renderId,
-        format: '1080x1920 (9:16), 30fps, h264',
+        format: "1080x1920 (9:16), 30fps, h264",
         size: `${Math.ceil(videoBlob.byteLength / 1024)}KB`,
-        shotstackUrl: videoUrl
+        shotstackUrl: videoUrl,
       },
       metadata,
-<<<<<<< HEAD
       note:
         "✅ Script generato con successo usando GPT-5. ⚠️ TTS, rendering video e caricamento su YouTube non ancora implementati.",
       nextSteps: [
@@ -732,10 +245,6 @@
         "Integrare caricamento su YouTube Data API v3",
         "Configurare autenticazione OAuth per YouTube",
       ],
-=======
-      quotaCost: 100, // YouTube upload costs 100 quota units
-      note: '✅ Video pubblicato con successo su YouTube Shorts!',
->>>>>>> 8c78ce39
     };
 
     return new Response(JSON.stringify(result), {
@@ -747,7 +256,6 @@
     const supabaseUrl = Deno.env.get("SUPABASE_URL")!;
     const supabaseKey = Deno.env.get("SUPABASE_SERVICE_ROLE_KEY")!;
     const supabase = createClient(supabaseUrl, supabaseKey);
-<<<<<<< HEAD
 
     await supabase.from("short_job_events").insert({
       stage: "script_generation",
@@ -770,40 +278,5 @@
         headers: { ...corsHeaders, "Content-Type": "application/json" },
       },
     );
-=======
-    
-    // Try to log error
-    try {
-      const authHeader = req.headers.get('Authorization');
-      if (authHeader) {
-        const token = authHeader.replace('Bearer ', '');
-        const { data: { user } } = await supabase.auth.getUser(token);
-        
-        if (user) {
-          await supabase.from('admin_audit_log').insert({
-            user_id: user.id,
-            action: 'youtube_shorts_publish_error',
-            resource_type: 'drop',
-            details: {
-              error: error instanceof Error ? error.message : 'Unknown error',
-              stack: error instanceof Error ? error.stack : undefined
-            }
-          });
-        }
-      }
-    } catch (logError) {
-      console.error('Failed to log error:', logError);
-    }
-
-    return new Response(JSON.stringify({ 
-      success: false,
-      error: 'publish_failed',
-      message: error instanceof Error ? error.message : 'Unknown error',
-      details: error instanceof Error ? error.stack : undefined
-    }), {
-      status: 500,
-      headers: { ...corsHeaders, 'Content-Type': 'application/json' }
-    });
->>>>>>> 8c78ce39
   }
 });