--- conflicted
+++ resolved
@@ -4,12 +4,8 @@
 
 const corsHeaders = {
   "Access-Control-Allow-Origin": "*",
-<<<<<<< HEAD
   "Access-Control-Allow-Headers":
     "authorization, x-client-info, apikey, content-type",
-=======
-  "Access-Control-Allow-Headers": "authorization, x-client-info, apikey, content-type",
->>>>>>> c0a7c51e
 };
 
 // Updated templates without URLs
@@ -52,7 +48,6 @@
   topicUrl: string,
   openaiKey: string,
 ): Promise<string | null> {
-<<<<<<< HEAD
   const topicName = topicSlug.split("-").map((w) =>
     w.charAt(0).toUpperCase() + w.slice(1)
   ).join(" ");
@@ -61,44 +56,11 @@
     `You're writing a brief YouTube comment (max 2 sentences) for DailyDrops.
 
 CRITICAL REQUIREMENTS:
-- MUST start with something similar to Your video has been featured on DailyDrops
+- MUST start with "Your video has been featured on DailyDrops"
 - MUST mention it's tagged under "${topicName}"
 - Keep it short and professional
 - NO emojis
 - Sound genuine, not promotional
-- Sometimes add the link dailydrops.cloud to the comment
-=======
-  const topicName = topicSlug
-    .split("-")
-    .map((w) => w.charAt(0).toUpperCase() + w.slice(1))
-    .join(" ");
-
-  const prompt = `You're writing a brief YouTube comment (max 2 sentences) for DailyDrops.
-
-
-CRITICAL INSTRUCTIONS:
-- Pick ONE of the following 10 openings at random and start with it (replace {TOPICS} with "${topicName}"):
-  1. "Your video has been featured on DailyDrops under {TOPICS}!"
-  2. "Great content! We've added this to DailyDrops in the {TOPICS} section."
-  3. "This video is now on DailyDrops, tagged as {TOPICS}."
-  4. "Featured on DailyDrops! Your video is tagged under {TOPICS}."
-  5. "Excellent work! We've included this in DailyDrops under {TOPICS}."
-  6. "Your video made it to DailyDrops in {TOPICS}!"
-  7. "Featured in our {TOPICS} collection on DailyDrops."
-  8. "Tagged on DailyDrops under {TOPICS}."
-  9. "This video is part of DailyDrops' {TOPICS} section."
-  10. "Your content is now featured on DailyDrops ({TOPICS})."
-
-STYLE & QUALITY RULES:
-- MUST mention it's tagged under "${topicName}" (even if implied)
-- Keep it short, clear, and professional (2 sentences max)
-- NO emojis, hashtags, or excessive punctuation
-- Sound genuine, not promotional or corporate
-- Maintain a natural human tone
-
-
-
->>>>>>> c0a7c51e
 
 Video: "${title}"
 ${description ? `Description: "${description.slice(0, 150)}"` : ""}
@@ -109,19 +71,11 @@
     const response = await fetch("https://api.openai.com/v1/chat/completions", {
       method: "POST",
       headers: {
-<<<<<<< HEAD
         "Authorization": `Bearer ${openaiKey}`,
         "Content-Type": "application/json",
       },
       body: JSON.stringify({
         model: "gpt-4o-mini",
-=======
-        Authorization: `Bearer ${openaiKey}`,
-        "Content-Type": "application/json",
-      },
-      body: JSON.stringify({
-        model: "gpt-5",
->>>>>>> c0a7c51e
         messages: [{ role: "user", content: prompt }],
         temperature: 0.7,
         max_tokens: 100,
@@ -130,14 +84,10 @@
 
     if (!response.ok) {
       const errorText = await response.text();
-<<<<<<< HEAD
       console.error("AI_COMMENT_ERROR", {
         status: response.status,
         error: errorText,
       });
-=======
-      console.error("AI_COMMENT_ERROR", { status: response.status, error: errorText });
->>>>>>> c0a7c51e
       return null;
     }
 
@@ -151,16 +101,9 @@
 
     return null;
   } catch (e) {
-<<<<<<< HEAD
     console.error("AI_COMMENT_ERROR", {
       errorType: e.name,
       message: e.message,
-=======
-    const error = e as Error;
-    console.error("AI_COMMENT_ERROR", {
-      errorType: error.name,
-      message: error.message,
->>>>>>> c0a7c51e
     });
     return null;
   }
@@ -170,26 +113,17 @@
  * Pick random template and format with topic
  */
 function pickRandomTemplate(topicSlug: string): string {
-<<<<<<< HEAD
   const template =
     STATIC_TEMPLATES[Math.floor(Math.random() * STATIC_TEMPLATES.length)];
   const topicName = topicSlug.split("-").map((w) =>
     w.charAt(0).toUpperCase() + w.slice(1)
   ).join(" ");
-=======
-  const template = STATIC_TEMPLATES[Math.floor(Math.random() * STATIC_TEMPLATES.length)];
-  const topicName = topicSlug
-    .split("-")
-    .map((w) => w.charAt(0).toUpperCase() + w.slice(1))
-    .join(" ");
->>>>>>> c0a7c51e
   return template.replace("{TOPICS}", topicName);
 }
 
 /**
  * Log event to social_comment_events table
  */
-<<<<<<< HEAD
 async function logEvent(
   supabase: any,
   jobId: number,
@@ -198,9 +132,6 @@
   message: string,
   data?: any,
 ) {
-=======
-async function logEvent(supabase: any, jobId: number, phase: string, status: string, message: string, data?: any) {
->>>>>>> c0a7c51e
   await supabase.from("social_comment_events").insert({
     job_id: jobId,
     phase,
@@ -219,7 +150,6 @@
   oauthToken: string,
 ): Promise<{ success: boolean; commentId?: string; error?: string }> {
   try {
-<<<<<<< HEAD
     const response = await fetch(
       "https://www.googleapis.com/youtube/v3/commentThreads?part=snippet",
       {
@@ -240,25 +170,6 @@
         }),
       },
     );
-=======
-    const response = await fetch("https://www.googleapis.com/youtube/v3/commentThreads?part=snippet", {
-      method: "POST",
-      headers: {
-        Authorization: `Bearer ${oauthToken}`,
-        "Content-Type": "application/json",
-      },
-      body: JSON.stringify({
-        snippet: {
-          videoId: videoId,
-          topLevelComment: {
-            snippet: {
-              textOriginal: commentText,
-            },
-          },
-        },
-      }),
-    });
->>>>>>> c0a7c51e
 
     if (!response.ok) {
       const errorData = await response.text();
@@ -294,7 +205,6 @@
   oauthToken: string,
 ): Promise<{ success: boolean; error?: string }> {
   try {
-<<<<<<< HEAD
     const response = await fetch(
       "https://www.googleapis.com/youtube/v3/subscriptions?part=snippet",
       {
@@ -313,23 +223,6 @@
         }),
       },
     );
-=======
-    const response = await fetch("https://www.googleapis.com/youtube/v3/subscriptions?part=snippet", {
-      method: "POST",
-      headers: {
-        Authorization: `Bearer ${oauthToken}`,
-        "Content-Type": "application/json",
-      },
-      body: JSON.stringify({
-        snippet: {
-          resourceId: {
-            kind: "youtube#channel",
-            channelId: channelId,
-          },
-        },
-      }),
-    });
->>>>>>> c0a7c51e
 
     if (!response.ok) {
       const errorData = await response.json();
@@ -338,7 +231,6 @@
         console.log("ALREADY_SUBSCRIBED", { channelId });
         return { success: true };
       }
-<<<<<<< HEAD
       console.error("SUBSCRIBE_ERROR", {
         status: response.status,
         error: errorData,
@@ -348,12 +240,6 @@
         error: `Subscribe failed: ${
           errorData?.error?.message || response.statusText
         }`,
-=======
-      console.error("SUBSCRIBE_ERROR", { status: response.status, error: errorData });
-      return {
-        success: false,
-        error: `Subscribe failed: ${errorData?.error?.message || response.statusText}`,
->>>>>>> c0a7c51e
       };
     }
 
@@ -370,7 +256,6 @@
 /**
  * Like YouTube video
  */
-<<<<<<< HEAD
 async function likeVideo(
   videoId: string,
   oauthToken: string,
@@ -393,21 +278,6 @@
         status: response.status,
         error: errorData,
       });
-=======
-async function likeVideo(videoId: string, oauthToken: string): Promise<{ success: boolean; error?: string }> {
-  try {
-    const response = await fetch(`https://www.googleapis.com/youtube/v3/videos/rate?id=${videoId}&rating=like`, {
-      method: "POST",
-      headers: {
-        Authorization: `Bearer ${oauthToken}`,
-        "Content-Type": "application/json",
-      },
-    });
-
-    if (!response.ok) {
-      const errorData = await response.text();
-      console.error("LIKE_ERROR", { status: response.status, error: errorData });
->>>>>>> c0a7c51e
       return {
         success: false,
         error: `Like failed: ${response.status}`,
@@ -453,7 +323,6 @@
       const expiresAt = new Date(tokenCache.expires_at);
       if (expiresAt > new Date()) {
         youtubeToken = tokenCache.access_token;
-<<<<<<< HEAD
         console.log(
           "✅ Using cached token, expires at:",
           expiresAt.toISOString(),
@@ -473,18 +342,6 @@
     const { data: countData } = await supabase.rpc(
       "get_youtube_comments_today_count",
     );
-=======
-        console.log("✅ Using cached token, expires at:", expiresAt.toISOString());
-      } else {
-        console.log("⚠️ Cached token expired, will mark job as ready for manual posting");
-      }
-    } else {
-      console.log("⚠️ No cached token found, will mark job as ready for manual posting");
-    }
-
-    // Check daily cap
-    const { data: countData } = await supabase.rpc("get_youtube_comments_today_count");
->>>>>>> c0a7c51e
     const todayCount = countData || 0;
 
     if (todayCount >= DAILY_CAP) {
@@ -535,7 +392,6 @@
     const job = jobs[0] as CommentJob;
 
     // Mark as processing
-<<<<<<< HEAD
     await supabase
       .from("social_comment_jobs")
       .update({ status: "processing" })
@@ -548,14 +404,6 @@
     // Build topic URL
     const topicUrl =
       `https://dailydrops.cloud/topic/${job.topic_slug}?utm_source=youtube&utm_medium=comment&utm_campaign=${job.utm_campaign}&utm_content=${job.utm_content}`;
-=======
-    await supabase.from("social_comment_jobs").update({ status: "processing" }).eq("id", job.id);
-
-    await logEvent(supabase, job.id, "START", "info", "Processing job", { videoId: job.video_id });
-
-    // Build topic URL
-    const topicUrl = `https://dailydrops.cloud/topics/${job.topic_slug}?utm_source=youtube&utm_medium=comment&utm_campaign=${job.utm_campaign}&utm_content=${job.utm_content}`;
->>>>>>> c0a7c51e
 
     // Generate comment text
     let textOriginal: string;
@@ -571,7 +419,6 @@
 
       if (aiComment) {
         textOriginal = aiComment;
-<<<<<<< HEAD
         await logEvent(
           supabase,
           job.id,
@@ -599,16 +446,6 @@
         "template",
         "Using static template",
       );
-=======
-        await logEvent(supabase, job.id, "GENERATION", "success", "AI comment generated", { length: aiComment.length });
-      } else {
-        textOriginal = pickRandomTemplate(job.topic_slug);
-        await logEvent(supabase, job.id, "GENERATION", "fallback", "Using fallback template");
-      }
-    } else {
-      textOriginal = pickRandomTemplate(job.topic_slug);
-      await logEvent(supabase, job.id, "GENERATION", "template", "Using static template");
->>>>>>> c0a7c51e
     }
 
     console.log("COMMENT_GENERATED", {
@@ -618,7 +455,6 @@
 
     // Attempt to post to YouTube if OAuth token is available
     if (youtubeToken) {
-<<<<<<< HEAD
       console.log("POSTING_TO_YOUTUBE", {
         jobId: job.id,
         videoId: job.video_id,
@@ -672,28 +508,6 @@
               error: subscribeResult.error,
             },
           );
-=======
-      console.log("POSTING_TO_YOUTUBE", { jobId: job.id, videoId: job.video_id });
-
-      const postResult = await postToYouTube(job.video_id, textOriginal, youtubeToken);
-
-      if (postResult.success) {
-        // Successfully posted comment
-        await logEvent(supabase, job.id, "POSTED", "success", "Comment posted to YouTube", {
-          commentId: postResult.commentId,
-        });
-
-        // Subscribe to channel
-        console.log("SUBSCRIBING_TO_CHANNEL", { jobId: job.id, channelId: job.channel_id });
-        const subscribeResult = await subscribeToChannel(job.channel_id, youtubeToken);
-
-        if (subscribeResult.success) {
-          await logEvent(supabase, job.id, "SUBSCRIBE", "success", "Subscribed to channel");
-        } else {
-          await logEvent(supabase, job.id, "SUBSCRIBE", "warning", "Subscribe failed", {
-            error: subscribeResult.error,
-          });
->>>>>>> c0a7c51e
         }
 
         // Like video
@@ -755,7 +569,6 @@
           })
           .eq("id", job.id);
 
-<<<<<<< HEAD
         await logEvent(
           supabase,
           job.id,
@@ -766,11 +579,6 @@
             error: postResult.error,
           },
         );
-=======
-        await logEvent(supabase, job.id, "POST", "error", "Failed to post to YouTube", {
-          error: postResult.error,
-        });
->>>>>>> c0a7c51e
 
         return new Response(
           JSON.stringify({
@@ -796,7 +604,6 @@
         })
         .eq("id", job.id);
 
-<<<<<<< HEAD
       await logEvent(
         supabase,
         job.id,
@@ -804,9 +611,6 @@
         "warning",
         "Comment ready - OAuth not configured",
       );
-=======
-      await logEvent(supabase, job.id, "READY", "warning", "Comment ready - OAuth not configured");
->>>>>>> c0a7c51e
 
       console.log("COMMENT_READY_NO_OAUTH", {
         jobId: job.id,
